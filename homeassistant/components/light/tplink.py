--- conflicted
+++ resolved
@@ -13,12 +13,8 @@
 from homeassistant.const import (CONF_HOST, CONF_NAME)
 from homeassistant.components.light import (
     Light, ATTR_BRIGHTNESS, ATTR_COLOR_TEMP, ATTR_KELVIN, ATTR_RGB_COLOR,
-<<<<<<< HEAD
-    SUPPORT_BRIGHTNESS, SUPPORT_COLOR_TEMP, SUPPORT_COLOR)
-=======
-    SUPPORT_BRIGHTNESS, SUPPORT_COLOR_TEMP, SUPPORT_RGB_COLOR, PLATFORM_SCHEMA)
+    SUPPORT_BRIGHTNESS, SUPPORT_COLOR_TEMP, SUPPORT_COLOR, PLATFORM_SCHEMA)
 import homeassistant.helpers.config_validation as cv
->>>>>>> 7759ab69
 from homeassistant.util.color import \
     color_temperature_mired_to_kelvin as mired_to_kelvin
 from homeassistant.util.color import (
